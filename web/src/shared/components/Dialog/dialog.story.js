import React from 'react'
import { storiesOf } from '@storybook/react'
import styled from 'styled-components';
import Dialog from './../Dialog';
import Box from './../Box';
import Typography from './../Typography';
import Button from './../Button';

storiesOf('Dialog', module)
  .add('Simple Dialog', () => (
    <div>
      <SampleDialog/>
    </div>
  ));

const DialogTitle = props => {
  const { children, onClose } = props;
  return (
    <StyledDialogTitle>
      <Typography.h4>
        {children}
<<<<<<< HEAD
      </Typography.h4>
      <Button size="sm" onClick={onClose} >
=======
      </Heading.h4>
      <Button size="small" onClick={onClose} >
>>>>>>> 4bc7da41
        Close Icon
      </Button>
    </StyledDialogTitle>
  );
};

const DialogContent = props => {
  return (
    <StyledDialogContent>
      {props.children}
    </StyledDialogContent>
  )
}

const DialogFooter = props => {
  return (
    <StyledDialogFooter>
      {props.children}
    </StyledDialogFooter>
  )
}

class SampleDialog extends React.Component {
  state = {
    open: false,
  };

  handleClickOpen = () => {
    this.setState({
      open: true,
    });
  };

  handleClose = () => {
    this.setState({ open: false });
  };

  render() {
    return (
      <div>
        <Button onClick={this.handleClickOpen}>
          Open dialog
        </Button>
        <Dialog
          disableEscapeKeyDown={false}
          onClose={this.handleClose}
          aria-labelledby="customized-dialog-title"
          open={this.state.open}
        >
          <DialogTitle onClose={this.handleClose}>
            Modal title
          </DialogTitle>
          <DialogContent>
            This is content
          </DialogContent>
          <DialogFooter>
            <Button onClick={this.handleClose} color="primary">
              Save changes
            </Button>
          </DialogFooter>
        </Dialog>
      </div>
    );
  }
}

const StyledDialogTitle = styled(Box)`
  border-bottom: 1px solid;
`

const StyledDialogContent = styled(Box)`
  border-bottom: 1px solid;
`
const StyledDialogFooter = styled(Box)`
  border-bottom: 1px solid;
`<|MERGE_RESOLUTION|>--- conflicted
+++ resolved
@@ -19,13 +19,8 @@
     <StyledDialogTitle>
       <Typography.h4>
         {children}
-<<<<<<< HEAD
       </Typography.h4>
-      <Button size="sm" onClick={onClose} >
-=======
-      </Heading.h4>
       <Button size="small" onClick={onClose} >
->>>>>>> 4bc7da41
         Close Icon
       </Button>
     </StyledDialogTitle>
